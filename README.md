--- conflicted
+++ resolved
@@ -1,15 +1,8 @@
 # Neural Code Retrieval for Github Issues/Feature Requests
 
-<<<<<<< HEAD
-The main goal of this project is:
-> Recent code language models have demonstrated strong capabilities in generating, completing, editing and debugging code. Given certain prompts, they are able to provide human-quality completions. A very capable code language model, however, only captures part of the entire programming workflow. In the case of improving a big code project, after designing some new features, the first thing the programmer would consider is to locate the existing code files to be edited. This is a retrieval problem and is non-trivial in large code bases.
->
-> In this project, we’d like to investigate this retrieval problem. Specifically, we want to tackle the feature request/design doc to code files retrieval problem using the state-of-the-art neural retrieval techniques. We hope to mine the training dataset from open source projects, create test cases with human filtering, train neural retrieval models and create retrieval systems. We’d like to produce datasets, open source models, a research paper and a live demo at the end of the project.
-=======
 Recent code language models have demonstrated strong capabilities in generating, completing, editing and debugging code. Given certain prompts, they are able to provide human-quality completions. A very capable code language model, however, only captures part of the entire programming workflow. In the case of improving a big code project, after designing some new features, the first thing the programmer would consider is to locate the existing code files to be edited. This is a retrieval problem and is non-trivial in large code bases.
 
 In this project, we’d like to investigate this retrieval problem. Specifically, we want to tackle the feature request/design doc to code files retrieval problem using the state-of-the-art neural retrieval techniques. We hope to mine the training dataset from open source projects, create test cases with human filtering, train neural retrieval models and create retrieval systems. We’d like to produce datasets, open source models, a research paper and a live demo at the end of the project.
->>>>>>> 9fa10610
 
 ## Setup
 
